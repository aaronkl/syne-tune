--- conflicted
+++ resolved
@@ -73,30 +73,20 @@
         loguniform(7.5, 8.5),
         choice(['a', 'b', 'c']),
         randn(2.0, 1.0),
-<<<<<<< HEAD
-        finrange(0, 10, 4),
-=======
         finrange(0.0, 1.0, 4),
         finrange(0, 6, 4, cast_int=True),
         logfinrange(0.001, 1.0, 4),
         logfinrange(2, 64, 7, cast_int=True),
->>>>>>> bbe32539
     ]
 
     for x in config_space:
-        print(x)
-        print(to_dict(x))
         x2 = from_dict(to_dict(x))
         assert type(x) == type(x2)
         if x.sampler is not None:
             assert x.sampler.__dict__ == x2.sampler.__dict__
             assert type(x.sampler) == type(x2.sampler)
-<<<<<<< HEAD
-        assert {k: v for k, v in x.__dict__.items() if k != "sampler"} == {k: v for k, v in x2.__dict__.items() if k != "sampler"}
-=======
         assert {k: v for k, v in x.__dict__.items() if k != "sampler"} \
                 == {k: v for k, v in x2.__dict__.items() if k != "sampler"}
->>>>>>> bbe32539
 
 
 def test_search_space_size():
