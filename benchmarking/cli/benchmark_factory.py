--- conflicted
+++ resolved
@@ -27,12 +27,8 @@
     resnet_cifar10_benchmark, resnet_cifar10_default_params
 from benchmarking.nursery.lstm_wikitext2.definition_lstm_wikitext2 import \
     lstm_wikitext2_benchmark, lstm_wikitext2_default_params
-<<<<<<< HEAD
-from benchmarking.definitions.definition_nashpobench import nashpobench_benchmark, nashpobench_default_params
 from benchmarking.definitions.definition_distilbert_on_imdb import distilbert_imdb_benchmark, \
     distilbert_imdb_default_params
-=======
->>>>>>> 55eeca3f
 
 logger = logging.getLogger(__name__)
 
@@ -75,7 +71,6 @@
         resnet_cifar10_benchmark, resnet_cifar10_default_params),
     'lstm_wikitext2': (
         lstm_wikitext2_benchmark, lstm_wikitext2_default_params),
-<<<<<<< HEAD
     'nashpobench_protein_structure': (
         nashpobench_benchmark, nashpobench_default_params),
     'nashpobench_naval_propulsion': (
@@ -86,8 +81,6 @@
         nashpobench_benchmark, nashpobench_default_params),
     'distilbert_imdb': (
         distilbert_imdb_benchmark, distilbert_imdb_default_params),
-=======
->>>>>>> 55eeca3f
 }
 
 
