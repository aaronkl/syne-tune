from dataclasses import dataclass
from typing import Dict, Optional

from benchmarking.blackbox_repository.simulated_tabular_backend import BlackboxRepositoryBackend
from syne_tune.optimizer.baselines import ZeroShotTransfer, BayesianOptimization
from syne_tune.optimizer.schedulers.hyperband import HyperbandScheduler
from syne_tune.optimizer.schedulers.fifo import FIFOScheduler
from syne_tune.optimizer.schedulers.median_stopping_rule import MedianStoppingRule
from syne_tune.optimizer.schedulers.transfer_learning.bounding_box import BoundingBox
from syne_tune.optimizer.schedulers.searchers.regularized_evolution import RegularizedEvolution
from syne_tune.optimizer.schedulers.transfer_learning.quantile_based.quantile_based_searcher import \
    QuantileBasedSurrogateSearcher


@dataclass
class MethodArguments:
    config_space: Dict
    metric: str
    mode: str
    random_seed: int
    max_t: int
    resource_attr: str

    transfer_learning_evaluations: Optional[Dict] = None


class Methods:
    RS = 'RS'
    ASHA = 'ASHA'
    MSR = 'RS-MSR'
    ASHA_BB = 'ASHA-BB'
    ASHA_CTS = 'ASHA-CTS'
    GP = 'GP'
    BOHB = 'BOHB'
    REA = 'REA'
    MOBSTER = 'MOB'
    ZEROSHOT = 'ZS'
<<<<<<< HEAD
    SGPT = 'SGPT'
=======
    TPE = 'TPE'

>>>>>>> b747153f

methods = {
    Methods.RS: lambda method_arguments: FIFOScheduler(
        config_space=method_arguments.config_space,
        searcher="random",
        metric=method_arguments.metric,
        mode=method_arguments.mode,
        random_seed=method_arguments.random_seed,
    ),
    Methods.ASHA: lambda method_arguments: HyperbandScheduler(
        config_space=method_arguments.config_space,
        searcher="random",
        search_options={'debug_log': False},
        mode=method_arguments.mode,
        metric=method_arguments.metric,
        max_t=method_arguments.max_t,
        resource_attr=method_arguments.resource_attr,
        random_seed=method_arguments.random_seed,
    ),
    Methods.MSR: lambda method_arguments: MedianStoppingRule(
        scheduler=FIFOScheduler(
            config_space=method_arguments.config_space,
            searcher="random",
            metric=method_arguments.metric,
            mode=method_arguments.mode,
            random_seed=method_arguments.random_seed,
        ),
        resource_attr=method_arguments.resource_attr,
        running_average=False,
    ),
    Methods.ASHA_BB: lambda method_arguments: BoundingBox(
        scheduler_fun=lambda new_config_space, mode, metric: HyperbandScheduler(
            new_config_space,
            searcher='random',
            metric=metric,
            mode=mode,
            search_options={'debug_log': False},
            max_t=method_arguments.max_t,
            resource_attr=method_arguments.resource_attr,
            random_seed=method_arguments.random_seed,
        ),
        mode=method_arguments.mode,
        metric=method_arguments.metric,
        config_space=method_arguments.config_space,
        transfer_learning_evaluations=method_arguments.transfer_learning_evaluations,
        num_hyperparameters_per_task=10,
    ),
    Methods.ASHA_CTS: lambda method_arguments: HyperbandScheduler(
        config_space=method_arguments.config_space,
        searcher=QuantileBasedSurrogateSearcher(
            mode=method_arguments.mode,
            config_space=method_arguments.config_space,
            metric=method_arguments.metric,
            transfer_learning_evaluations=method_arguments.transfer_learning_evaluations,
            random_seed=method_arguments.random_seed,
        ),
        mode=method_arguments.mode,
        metric=method_arguments.metric,
        max_t=200,
        resource_attr=method_arguments.resource_attr,
    ),
    Methods.ZEROSHOT: lambda method_arguments: ZeroShotTransfer(
        config_space=method_arguments.config_space,
        metric=method_arguments.metric,
        mode=method_arguments.mode,
        transfer_learning_evaluations=method_arguments.transfer_learning_evaluations,
    ),
    Methods.GP: lambda method_arguments: FIFOScheduler(
        method_arguments.config_space,
        searcher="bayesopt",
        search_options={'debug_log': False},
        metric=method_arguments.metric,
        mode=method_arguments.mode,
        random_seed=method_arguments.random_seed,
    ),
    Methods.REA: lambda method_arguments: FIFOScheduler(
        config_space=method_arguments.config_space,
        searcher=RegularizedEvolution(configspace=method_arguments.config_space,
                                      metric=method_arguments.metric,
                                      mode=method_arguments.mode,
                                      random_seed=method_arguments.random_seed,
                                      population_size=10, sample_size=5),
        metric=method_arguments.metric,
        mode=method_arguments.mode,
        random_seed=method_arguments.random_seed,
    ),
    Methods.BOHB: lambda method_arguments: HyperbandScheduler(
        config_space=method_arguments.config_space,
        searcher="kde",
        search_options={'debug_log': False, 'min_bandwidth': 0.1},
        mode=method_arguments.mode,
        metric=method_arguments.metric,
        max_t=method_arguments.max_t,
        resource_attr=method_arguments.resource_attr,
        random_seed=method_arguments.random_seed,
    ),
    Methods.TPE: lambda method_arguments: FIFOScheduler(
        config_space=method_arguments.config_space,
        searcher="kde",
        search_options={'debug_log': False, 'min_bandwidth': 0.1},
        metric=method_arguments.metric,
        mode=method_arguments.mode,
        random_seed=method_arguments.random_seed,
    ),
    Methods.MOBSTER: lambda method_arguments: HyperbandScheduler(
        method_arguments.config_space,
        searcher="bayesopt",
        search_options={'debug_log': False},
        mode=method_arguments.mode,
        metric=method_arguments.metric,
        max_t=method_arguments.max_t,
        resource_attr=method_arguments.resource_attr,
        random_seed=method_arguments.random_seed,
    ),
    Methods.SGPT: lambda method_arguments: FIFOScheduler(
        config_space=method_arguments.config_space,
        searcher="bayesopt",
        search_options={'sample_size': 1000, 'bandwidth': 0.3, 'model': 'sgpt',
                        'transfer_learning_evaluations': method_arguments.transfer_learning_evaluations},
        mode=method_arguments.mode,
        metric=method_arguments.metric,
        points_to_evaluate=list()
    ),
}


if __name__ == '__main__':
    # Run a loop that initializes all schedulers on all benchmark to see if they all work
    from benchmarking.nursery.benchmark_kdd.benchmark_main import get_transfer_learning_evaluations
    from benchmarking.nursery.benchmark_kdd.benchmark_definitions import benchmark_definitions
    benchmarks = ["fcnet-protein", "nas201-cifar10", "lcbench-Fashion-MNIST"]
    for benchmark_name in benchmarks:
        benchmark = benchmark_definitions[benchmark_name]
        backend = BlackboxRepositoryBackend(
            elapsed_time_attr=benchmark.elapsed_time_attr,
            time_this_resource_attr=benchmark.time_this_resource_attr,
            blackbox_name=benchmark.blackbox_name,
            dataset=benchmark.dataset_name,
        )
        for method_name, method_fun in methods.items():
            print(f"checking initialization of: {method_name}, {benchmark_name}")
            scheduler = method_fun(MethodArguments(
                config_space=backend.blackbox.configuration_space,
                metric=benchmark.metric,
                mode=benchmark.mode,
                random_seed=0,
                max_t=max(backend.blackbox.fidelity_values),
                resource_attr=next(iter(backend.blackbox.fidelity_space.keys())),
                transfer_learning_evaluations=get_transfer_learning_evaluations(
                    blackbox_name=benchmark.blackbox_name,
                    test_task=benchmark.dataset_name,
                ),
            ))
            scheduler.suggest(0)
            scheduler.suggest(1)<|MERGE_RESOLUTION|>--- conflicted
+++ resolved
@@ -35,12 +35,8 @@
     REA = 'REA'
     MOBSTER = 'MOB'
     ZEROSHOT = 'ZS'
-<<<<<<< HEAD
     SGPT = 'SGPT'
-=======
     TPE = 'TPE'
-
->>>>>>> b747153f
 
 methods = {
     Methods.RS: lambda method_arguments: FIFOScheduler(
